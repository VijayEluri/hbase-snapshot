/*
 * Copyright 2010 The Apache Software Foundation
 *
 * Licensed to the Apache Software Foundation (ASF) under one
 * or more contributor license agreements.  See the NOTICE file
 * distributed with this work for additional information
 * regarding copyright ownership.  The ASF licenses this file
 * to you under the Apache License, Version 2.0 (the
 * "License"); you may not use this file except in compliance
 * with the License.  You may obtain a copy of the License at
 *
 *     http://www.apache.org/licenses/LICENSE-2.0
 *
 * Unless required by applicable law or agreed to in writing, software
 * distributed under the License is distributed on an "AS IS" BASIS,
 * WITHOUT WARRANTIES OR CONDITIONS OF ANY KIND, either express or implied.
 * See the License for the specific language governing permissions and
 * limitations under the License.
 */
package org.apache.hadoop.hbase.replication.master;

import org.apache.commons.logging.Log;
import org.apache.commons.logging.LogFactory;
import org.apache.hadoop.conf.Configuration;
import org.apache.hadoop.fs.Path;
import org.apache.hadoop.hbase.master.HMaster;
import org.apache.hadoop.hbase.master.LogCleanerDelegate;
import org.apache.hadoop.hbase.replication.ReplicationZookeeperWrapper;
import org.apache.hadoop.hbase.zookeeper.ZooKeeperWrapper;
import org.apache.zookeeper.WatchedEvent;
import org.apache.zookeeper.Watcher;

import java.io.IOException;
import java.util.HashSet;
import java.util.List;
import java.util.Set;
import java.util.concurrent.atomic.AtomicBoolean;

/**
 * Implementation of a log cleaner that checks if a log is still scheduled for
 * replication before deleting it.
 */
public class ReplicationLogCleaner implements LogCleanerDelegate, Watcher {

  private static final Log LOG =
<<<<<<< HEAD
      LogFactory.getLog(ReplicationLogCleaner.class);
=======
    LogFactory.getLog(ReplicationLogCleaner.class);
>>>>>>> 3059a623
  private Configuration conf;
  private ReplicationZookeeperWrapper zkHelper;
  private Set<String> hlogs = new HashSet<String>();

  /**
   * Default constructor, do nothing
   */
  public ReplicationLogCleaner() {}

  @Override
  public boolean isLogDeletable(Path filePath) {
    String log = filePath.getName();
    // If we saw the hlog previously, let's consider it's still used
    // At some point in the future we will refresh the list and it will be gone
    if (this.hlogs.contains(log)) {
      return false;
    }

    // Let's see it's still there
    // This solution makes every miss very expensive to process since we
    // almost completely refresh the cache each time
    return !refreshHLogsAndSearch(log);
  }

  /**
   * Search through all the hlogs we have in ZK to refresh the cache
   * If a log is specified and found, then we early out and return true
   * @param searchedLog log we are searching for, pass null to cache everything
   *                    that's in zookeeper.
   * @return false until a specified log is found.
   */
  private boolean refreshHLogsAndSearch(String searchedLog) {
    this.hlogs.clear();
    final boolean lookForLog = searchedLog != null;
    List<String> rss = zkHelper.getListOfReplicators(this);
    if (rss == null) {
      LOG.debug("Didn't find any region server that replicates, deleting: " +
          searchedLog);
      return false;
    }
    for (String rs: rss) {
      List<String> listOfPeers = zkHelper.getListPeersForRS(rs, this);
      // if rs just died, this will be null
      if (listOfPeers == null) {
        continue;
      }
      for (String id : listOfPeers) {
        List<String> peersHlogs = zkHelper.getListHLogsForPeerForRS(rs, id, this);
        if (peersHlogs != null) {
          this.hlogs.addAll(peersHlogs);
        }
        // early exit if we found the log
        if(lookForLog && this.hlogs.contains(searchedLog)) {
          LOG.debug("Found log in ZK, keeping: " + searchedLog);
          return true;
        }
      }
    }
    LOG.debug("Didn't find this log in ZK, deleting: " + searchedLog);
    return false;
  }

  @Override
  public void setConf(Configuration conf) {
    this.conf = conf;
    try {
      this.zkHelper = new ReplicationZookeeperWrapper(
          ZooKeeperWrapper.createInstance(this.conf,
              HMaster.class.getName()),
          this.conf, new AtomicBoolean(true), null);
    } catch (IOException e) {
      LOG.error(e);
    }
    refreshHLogsAndSearch(null);
  }

  @Override
  public Configuration getConf() {
    return conf;
  }

  @Override
  public void process(WatchedEvent watchedEvent) {}
}<|MERGE_RESOLUTION|>--- conflicted
+++ resolved
@@ -43,11 +43,7 @@
 public class ReplicationLogCleaner implements LogCleanerDelegate, Watcher {
 
   private static final Log LOG =
-<<<<<<< HEAD
-      LogFactory.getLog(ReplicationLogCleaner.class);
-=======
     LogFactory.getLog(ReplicationLogCleaner.class);
->>>>>>> 3059a623
   private Configuration conf;
   private ReplicationZookeeperWrapper zkHelper;
   private Set<String> hlogs = new HashSet<String>();
