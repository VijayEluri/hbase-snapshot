--- conflicted
+++ resolved
@@ -26,7 +26,9 @@
 import java.util.List;
 import java.util.Map;
 import java.util.NavigableSet;
+import java.util.Set;
 import java.util.SortedSet;
+import java.util.TreeSet;
 import java.util.concurrent.CopyOnWriteArraySet;
 import java.util.concurrent.locks.ReentrantReadWriteLock;
 
@@ -41,13 +43,11 @@
 import org.apache.hadoop.hbase.HConstants;
 import org.apache.hadoop.hbase.HRegionInfo;
 import org.apache.hadoop.hbase.KeyValue;
+import org.apache.hadoop.hbase.KeyValue.KeyComparator;
 import org.apache.hadoop.hbase.RemoteExceptionHandler;
-<<<<<<< HEAD
 import org.apache.hadoop.hbase.client.Get;
 import org.apache.hadoop.hbase.client.HTable;
 import org.apache.hadoop.hbase.client.Result;
-=======
->>>>>>> 85058847
 import org.apache.hadoop.hbase.client.Scan;
 import org.apache.hadoop.hbase.io.HeapSize;
 import org.apache.hadoop.hbase.io.hfile.Compression;
@@ -55,11 +55,8 @@
 import org.apache.hadoop.hbase.io.hfile.HFileScanner;
 import org.apache.hadoop.hbase.util.Bytes;
 import org.apache.hadoop.hbase.util.ClassSize;
-<<<<<<< HEAD
 import org.apache.hadoop.hbase.util.FSUtils;
-=======
 import org.apache.hadoop.hbase.util.EnvironmentEdgeManager;
->>>>>>> 85058847
 import org.apache.hadoop.util.StringUtils;
 
 import com.google.common.collect.ImmutableList;
@@ -881,7 +878,7 @@
       Path p = null;
       try {
         p = StoreFile.rename(this.fs, compactedFile.getPath(),
-          StoreFile.getUniqueFile(fs, this.homedir));
+          StoreFile.getRandomFilename(fs, this.homedir));
       } catch (IOException e) {
         LOG.error("Failed move of compacted file " + compactedFile.getPath(), e);
         return null;
