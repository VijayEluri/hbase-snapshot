--- conflicted
+++ resolved
@@ -483,29 +483,6 @@
       LOG.warn("Region " + this + " already closed");
       return null;
     }
-<<<<<<< HEAD
-    synchronized (splitLock) {
-      boolean wasFlushing = false;
-      synchronized (writestate) {
-        // Disable compacting and flushing by background threads for this
-        // region.
-        writestate.writesEnabled = false;
-        wasFlushing = writestate.flushing;
-        LOG.debug("Closing " + this + ": disabling compactions & flushes");
-        while (writestate.compacting || writestate.flushing || writestate.snapshot) {
-          LOG.debug("waiting for" +
-              (writestate.compacting ? " compaction" : "") +
-              (writestate.flushing ?
-                  (writestate.compacting ? "," : "") + " cache flush" : "") +
-              (writestate.snapshot ?
-                  ((writestate.compacting || writestate.flushing) ? "," : "")
-                  + " snapshot" : "") + " to complete for region " + this);
-          try {
-            writestate.wait();
-          } catch (InterruptedException iex) {
-            // continue
-          }
-=======
     boolean wasFlushing = false;
     synchronized (writestate) {
       // Disable compacting and flushing by background threads for this
@@ -514,16 +491,17 @@
       wasFlushing = writestate.flushing;
       LOG.debug("Closing " + this + ": disabling compactions & flushes");
       while (writestate.compacting || writestate.flushing) {
-        LOG.debug("waiting for" +
-          (writestate.compacting ? " compaction" : "") +
-          (writestate.flushing ?
-            (writestate.compacting ? "," : "") + " cache flush" :
-              "") + " to complete for region " + this);
+          LOG.debug("waiting for" +
+              (writestate.compacting ? " compaction" : "") +
+              (writestate.flushing ?
+                  (writestate.compacting ? "," : "") + " cache flush" : "") +
+              (writestate.snapshot ?
+                  ((writestate.compacting || writestate.flushing) ? "," : "")
+                  + " snapshot" : "") + " to complete for region " + this);
         try {
           writestate.wait();
         } catch (InterruptedException iex) {
           // continue
->>>>>>> 98c71563
         }
       }
     }
@@ -668,116 +646,6 @@
   }
 
   /*
-<<<<<<< HEAD
-   * Split the HRegion to create two brand-new ones.  This also closes
-   * current HRegion.  Split should be fast since we don't rewrite store files
-   * but instead create new 'reference' store files that read off the top and
-   * bottom ranges of parent store files.
-   * @param splitRow row on which to split region
-   * @return two brand-new HRegions or null if a split is not needed
-   * @throws IOException
-   */
-  HRegion [] splitRegion(final byte [] splitRow) throws IOException {
-    prepareToSplit();
-    synchronized (splitLock) {
-      if (closed.get()) {
-        return null;
-      }
-      // Add start/end key checking: hbase-428.
-      byte [] startKey = this.regionInfo.getStartKey();
-      byte [] endKey = this.regionInfo.getEndKey();
-      if (this.comparator.matchingRows(startKey, 0, startKey.length,
-          splitRow, 0, splitRow.length)) {
-        LOG.debug("Startkey and midkey are same, not splitting");
-        return null;
-      }
-      if (this.comparator.matchingRows(splitRow, 0, splitRow.length,
-          endKey, 0, endKey.length)) {
-        LOG.debug("Endkey and midkey are same, not splitting");
-        return null;
-      }
-      LOG.info("Starting split of region " + this);
-      Path splits = new Path(this.regiondir, SPLITDIR);
-      if(!this.fs.exists(splits)) {
-        this.fs.mkdirs(splits);
-      }
-      // Calculate regionid to use.  Can't be less than that of parent else
-      // it'll insert into wrong location over in .META. table: HBASE-710.
-      long rid = EnvironmentEdgeManager.currentTimeMillis();
-      if (rid < this.regionInfo.getRegionId()) {
-        LOG.warn("Clock skew; parent regions id is " +
-          this.regionInfo.getRegionId() + " but current time here is " + rid);
-        rid = this.regionInfo.getRegionId() + 1;
-      }
-      HRegionInfo regionAInfo = new HRegionInfo(this.regionInfo.getTableDesc(),
-        startKey, splitRow, false, rid);
-      Path dirA = getSplitDirForDaughter(splits, regionAInfo);
-      HRegionInfo regionBInfo = new HRegionInfo(this.regionInfo.getTableDesc(),
-        splitRow, endKey, false, rid);
-      Path dirB = getSplitDirForDaughter(splits, regionBInfo);
-
-      // Now close the HRegion.  Close returns all store files or null if not
-      // supposed to close (? What to do in this case? Implement abort of close?)
-      // Close also does wait on outstanding rows and calls a flush just-in-case.
-      List<StoreFile> hstoreFilesToSplit = close(false);
-      if (hstoreFilesToSplit == null) {
-        LOG.warn("Close came back null (Implement abort of close?)");
-        throw new RuntimeException("close returned empty vector of HStoreFiles");
-      }
-
-      // Split each store file.
-      for(StoreFile h: hstoreFilesToSplit) {
-        StoreFile.split(fs,
-          Store.getStoreHomedir(splits, regionAInfo.getEncodedName(),
-            h.getFamily()),
-          h, splitRow, Range.BOTTOM);
-        StoreFile.split(fs,
-          Store.getStoreHomedir(splits, regionBInfo.getEncodedName(),
-            h.getFamily()),
-          h, splitRow, Range.TOP);
-      }
-
-      // Create a region instance and then move the splits into place under
-      // regionA and regionB.
-      HRegion regionA =
-        HRegion.newHRegion(tableDir, log, fs, conf, regionAInfo, null);
-      moveInitialFilesIntoPlace(this.fs, dirA, regionA.getRegionDir());
-      HRegion regionB =
-        HRegion.newHRegion(tableDir, log, fs, conf, regionBInfo, null);
-      moveInitialFilesIntoPlace(this.fs, dirB, regionB.getRegionDir());
-
-      return new HRegion [] {regionA, regionB};
-    }
-  }
-
-  /*
-   * Get the daughter directories in the splits dir.  The splits dir is under
-   * the parent regions' directory.
-   * @param splits
-   * @param hri
-   * @return Path to split dir.
-   * @throws IOException
-   */
-  private Path getSplitDirForDaughter(final Path splits, final HRegionInfo hri)
-  throws IOException {
-    Path d =
-      new Path(splits, hri.getEncodedName());
-    if (fs.exists(d)) {
-      // This should never happen; the splits dir will be newly made when we
-      // come in here.  Even if we crashed midway through a split, the reopen
-      // of the parent region clears out the dir in its initialize method.
-      throw new IOException("Cannot split; target file collision at " + d);
-    }
-    return d;
-  }
-
-  protected void prepareToSplit() {
-    // nothing
-  }
-
-  /*
-=======
->>>>>>> 98c71563
    * Do preparation for pending compaction.
    * @throws IOException
    */
