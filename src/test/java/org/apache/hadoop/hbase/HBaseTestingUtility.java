/**
 * Copyright 2009 The Apache Software Foundation
 *
 * Licensed to the Apache Software Foundation (ASF) under one
 * or more contributor license agreements.  See the NOTICE file
 * distributed with this work for additional information
 * regarding copyright ownership.  The ASF licenses this file
 * to you under the Apache License, Version 2.0 (the
 * "License"); you may not use this file except in compliance
 * with the License.  You may obtain a copy of the License at
 *
 *     http://www.apache.org/licenses/LICENSE-2.0
 *
 * Unless required by applicable law or agreed to in writing, software
 * distributed under the License is distributed on an "AS IS" BASIS,
 * WITHOUT WARRANTIES OR CONDITIONS OF ANY KIND, either express or implied.
 * See the License for the specific language governing permissions and
 * limitations under the License.
 */
package org.apache.hadoop.hbase;

import static org.junit.Assert.assertTrue;

import java.io.File;
import java.io.IOException;
import java.io.OutputStream;
import java.lang.reflect.Field;
import java.security.MessageDigest;
import java.util.ArrayList;
import java.util.Arrays;
import java.util.List;
import java.util.Map;
import java.util.NavigableSet;
import java.util.Set;
import java.util.UUID;

import org.apache.commons.logging.Log;
import org.apache.commons.logging.LogFactory;
import org.apache.commons.logging.impl.Jdk14Logger;
import org.apache.commons.logging.impl.Log4JLogger;
import org.apache.hadoop.conf.Configuration;
import org.apache.hadoop.fs.FileSystem;
import org.apache.hadoop.fs.Path;
import org.apache.hadoop.hbase.client.Delete;
import org.apache.hadoop.hbase.client.Get;
import org.apache.hadoop.hbase.client.HBaseAdmin;
import org.apache.hadoop.hbase.client.HConnection;
import org.apache.hadoop.hbase.client.HTable;
import org.apache.hadoop.hbase.client.Put;
import org.apache.hadoop.hbase.client.Result;
import org.apache.hadoop.hbase.client.ResultScanner;
import org.apache.hadoop.hbase.client.Scan;
import org.apache.hadoop.hbase.master.HMaster;
import org.apache.hadoop.hbase.regionserver.HRegion;
import org.apache.hadoop.hbase.regionserver.HRegionServer;
import org.apache.hadoop.hbase.regionserver.InternalScanner;
import org.apache.hadoop.hbase.regionserver.ReadWriteConsistencyControl;
import org.apache.hadoop.hbase.regionserver.Store;
import org.apache.hadoop.hbase.util.Bytes;
import org.apache.hadoop.hbase.util.FSUtils;
import org.apache.hadoop.hbase.util.Threads;
import org.apache.hadoop.hbase.util.Writables;
import org.apache.hadoop.hbase.zookeeper.ZooKeeperWrapper;
import org.apache.hadoop.hdfs.MiniDFSCluster;
import org.apache.hadoop.mapred.MiniMRCluster;
import org.apache.zookeeper.ZooKeeper;
import org.apache.hadoop.hdfs.DFSClient;
import org.apache.hadoop.security.UnixUserGroupInformation;
import org.apache.hadoop.security.UserGroupInformation;
import org.apache.hadoop.hdfs.server.namenode.NameNode;
import org.apache.hadoop.hdfs.DistributedFileSystem;

import com.google.common.base.Preconditions;

/**
 * Facility for testing HBase. Added as tool to abet junit4 testing.  Replaces
 * old HBaseTestCase and HBaseCluserTestCase functionality.
 * Create an instance and keep it around doing HBase testing.  This class is
 * meant to be your one-stop shop for anything you might need testing.  Manages
 * one cluster at a time only.  Depends on log4j being on classpath and
 * hbase-site.xml for logging and test-run configuration.  It does not set
 * logging levels nor make changes to configuration parameters.
 */
public class HBaseTestingUtility {
  private final static Log LOG = LogFactory.getLog(HBaseTestingUtility.class);
  private final Configuration conf;
  private MiniZooKeeperCluster zkCluster = null;
  private MiniDFSCluster dfsCluster = null;
  private MiniHBaseCluster hbaseCluster = null;
  private MiniMRCluster mrCluster = null;
  // If non-null, then already a cluster running.
  private File clusterTestBuildDir = null;
  private HBaseAdmin hbaseAdmin = null;

  /**
   * System property key to get test directory value.
   */
  public static final String TEST_DIRECTORY_KEY = "test.build.data";

  /**
   * Default parent direccounttory for test output.
   */
  public static final String DEFAULT_TEST_DIRECTORY = "target/build/data";

  public HBaseTestingUtility() {
    this(HBaseConfiguration.create());
  }

  public HBaseTestingUtility(Configuration conf) {
    this.conf = conf;
  }

  /**
   * @return Instance of Configuration.
   */
  public Configuration getConfiguration() {
    return this.conf;
  }

  /**
   * @return Where to write test data on local filesystem; usually
   * {@link #DEFAULT_TEST_DIRECTORY}
   * @see #setupClusterTestBuildDir()
   */
  public static Path getTestDir() {
    return new Path(System.getProperty(TEST_DIRECTORY_KEY,
      DEFAULT_TEST_DIRECTORY));
  }

  /**
   * @param subdirName
   * @return Path to a subdirectory named <code>subdirName</code> under
   * {@link #getTestDir()}.
   * @see #setupClusterTestBuildDir()
   */
  public static Path getTestDir(final String subdirName) {
    return new Path(getTestDir(), subdirName);
  }

  /**
   * Home our cluster in a dir under target/test.  Give it a random name
   * so can have many concurrent clusters running if we need to.  Need to
   * amend the test.build.data System property.  Its what minidfscluster bases
   * it data dir on.  Moding a System property is not the way to do concurrent
   * instances -- another instance could grab the temporary
   * value unintentionally -- but not anything can do about it at moment;
   * single instance only is how the minidfscluster works.
   * @return The calculated cluster test build directory.
   */
  File setupClusterTestBuildDir() {
    String randomStr = UUID.randomUUID().toString();
    String dirStr = getTestDir(randomStr).toString();
    File dir = new File(dirStr).getAbsoluteFile();
    // Have it cleaned up on exit
    dir.deleteOnExit();
    return dir;
  }

  /**
   * @throws IOException If a cluster -- zk, dfs, or hbase -- already running.
   */
  void isRunningCluster() throws IOException {
    if (this.clusterTestBuildDir == null) return;
    throw new IOException("Cluster already running at " +
      this.clusterTestBuildDir);
  }

  /**
   * Start a minidfscluster.
   * @param servers How many DNs to start.
   * @throws Exception
   * @see {@link #shutdownMiniDFSCluster()}
   * @return The mini dfs cluster created.
   */
  public MiniDFSCluster startMiniDFSCluster(int servers) throws Exception {
    return startMiniDFSCluster(servers, null);
  }

  /**
   * Start a minidfscluster.
   * Can only create one.
   * @param dir Where to home your dfs cluster.
   * @param servers How many DNs to start.
   * @throws Exception
   * @see {@link #shutdownMiniDFSCluster()}
   * @return The mini dfs cluster created.
   */
  public MiniDFSCluster startMiniDFSCluster(int servers, final File dir)
  throws Exception {
    // This does the following to home the minidfscluster
    //     base_dir = new File(System.getProperty("test.build.data", "build/test/data"), "dfs/");
    // Some tests also do this:
    //  System.getProperty("test.cache.data", "build/test/cache");
    if (dir == null) this.clusterTestBuildDir = setupClusterTestBuildDir();
    else this.clusterTestBuildDir = dir;
    System.setProperty(TEST_DIRECTORY_KEY, this.clusterTestBuildDir.toString());
    System.setProperty("test.cache.data", this.clusterTestBuildDir.toString());
    this.dfsCluster = new MiniDFSCluster(0, this.conf, servers, true, true,
      true, null, null, null, null);
    return this.dfsCluster;
  }

  /**
   * Shuts down instance created by call to {@link #startMiniDFSCluster(int, File)}
   * or does nothing.
   * @throws Exception
   */
  public void shutdownMiniDFSCluster() throws Exception {
    if (this.dfsCluster != null) {
      // The below throws an exception per dn, AsynchronousCloseException.
      this.dfsCluster.shutdown();
    }
  }

  /**
   * Call this if you only want a zk cluster.
   * @see #startMiniZKCluster() if you want zk + dfs + hbase mini cluster.
   * @throws Exception
   * @see #shutdownMiniZKCluster()
   * @return zk cluster started.
   */
  public MiniZooKeeperCluster startMiniZKCluster() throws Exception {
    return startMiniZKCluster(setupClusterTestBuildDir());

  }

  private MiniZooKeeperCluster startMiniZKCluster(final File dir)
  throws Exception {
    if (this.zkCluster != null) {
      throw new IOException("Cluster already running at " + dir);
    }
    this.zkCluster = new MiniZooKeeperCluster();
    int clientPort = this.zkCluster.startup(dir);
    this.conf.set("hbase.zookeeper.property.clientPort",
      Integer.toString(clientPort));
    return this.zkCluster;
  }

  /**
   * Shuts down zk cluster created by call to {@link #startMiniZKCluster(File)}
   * or does nothing.
   * @throws IOException
   * @see #startMiniZKCluster()
   */
  public void shutdownMiniZKCluster() throws IOException {
    if (this.zkCluster != null) this.zkCluster.shutdown();
  }

  /**
   * Start up a minicluster of hbase, dfs, and zookeeper.
   * @throws Exception
   * @return Mini hbase cluster instance created.
   * @see {@link #shutdownMiniDFSCluster()}
   */
  public MiniHBaseCluster startMiniCluster() throws Exception {
    return startMiniCluster(1);
  }

  /**
   * Start up a minicluster of hbase, optionally dfs, and zookeeper.
   * Modifies Configuration.  Homes the cluster data directory under a random
   * subdirectory in a directory under System property test.build.data.
   * Directory is cleaned up on exit.
   * @param servers Number of servers to start up.  We'll start this many
   * datanodes and regionservers.  If servers is > 1, then make sure
   * hbase.regionserver.info.port is -1 (i.e. no ui per regionserver) otherwise
   * bind errors.
   * @throws Exception
   * @see {@link #shutdownMiniCluster()}
   * @return Mini hbase cluster instance created.
   */
  public MiniHBaseCluster startMiniCluster(final int servers)
  throws Exception {
    LOG.info("Starting up minicluster");
    // If we already put up a cluster, fail.
    isRunningCluster();
    // Make a new random dir to home everything in.  Set it as system property.
    // minidfs reads home from system property.
    this.clusterTestBuildDir = setupClusterTestBuildDir();
    System.setProperty(TEST_DIRECTORY_KEY, this.clusterTestBuildDir.getPath());
    // Bring up mini dfs cluster. This spews a bunch of warnings about missing
    // scheme. Complaints are 'Scheme is undefined for build/test/data/dfs/name1'.
    startMiniDFSCluster(servers, this.clusterTestBuildDir);

    // Mangle conf so fs parameter points to minidfs we just started up
    FileSystem fs = this.dfsCluster.getFileSystem();
    this.conf.set("fs.defaultFS", fs.getUri().toString());
    // Do old style too just to be safe.
    this.conf.set("fs.default.name", fs.getUri().toString());
    this.dfsCluster.waitClusterUp();

    // Start up a zk cluster.
    if (this.zkCluster == null) {
      startMiniZKCluster(this.clusterTestBuildDir);
    }

    // Now do the mini hbase cluster.  Set the hbase.rootdir in config.
    Path hbaseRootdir = fs.makeQualified(fs.getHomeDirectory());
    this.conf.set(HConstants.HBASE_DIR, hbaseRootdir.toString());
    fs.mkdirs(hbaseRootdir);
    FSUtils.setVersion(fs, hbaseRootdir);
    this.hbaseCluster = new MiniHBaseCluster(this.conf, servers);
    // Don't leave here till we've done a successful scan of the .META.
    HTable t = new HTable(this.conf, HConstants.META_TABLE_NAME);
    ResultScanner s = t.getScanner(new Scan());
    while (s.next() != null) continue;
    LOG.info("Minicluster is up");
    return this.hbaseCluster;
  }

  /**
   * @return Current mini hbase cluster. Only has something in it after a call
   * to {@link #startMiniCluster()}.
   * @see #startMiniCluster()
   */
  public MiniHBaseCluster getMiniHBaseCluster() {
    return this.hbaseCluster;
  }

  /**
   * @throws IOException
   * @see {@link #startMiniCluster(int)}
   */
  public void shutdownMiniCluster() throws IOException {
    LOG.info("Shutting down minicluster");
    if (this.hbaseCluster != null) {
      this.hbaseCluster.shutdown();
      // Wait till hbase is down before going on to shutdown zk.
      this.hbaseCluster.join();
    }
    shutdownMiniZKCluster();
    if (this.dfsCluster != null) {
      // The below throws an exception per dn, AsynchronousCloseException.
      this.dfsCluster.shutdown();
    }
    // Clean up our directory.
    if (this.clusterTestBuildDir != null && this.clusterTestBuildDir.exists()) {
      // Need to use deleteDirectory because File.delete required dir is empty.
      if (!FSUtils.deleteDirectory(FileSystem.getLocal(this.conf),
          new Path(this.clusterTestBuildDir.toString()))) {
        LOG.warn("Failed delete of " + this.clusterTestBuildDir.toString());
      }
    }
    LOG.info("Minicluster is down");
  }

  /**
   * Flushes all caches in the mini hbase cluster
   * @throws IOException
   */
  public void flush() throws IOException {
    this.hbaseCluster.flushcache();
  }

  /**
   * Flushes all caches in the mini hbase cluster
   * @throws IOException
   */
  public void flush(byte [] tableName) throws IOException {
    this.hbaseCluster.flushcache(tableName);
  }


  /**
   * Create a table.
   * @param tableName
   * @param family
   * @return An HTable instance for the created table.
   * @throws IOException
   */
  public HTable createTable(byte[] tableName, byte[] family)
  throws IOException{
    return createTable(tableName, new byte[][]{family});
  }

  /**
   * Create a table.
   * @param tableName
   * @param families
   * @return An HTable instance for the created table.
   * @throws IOException
   */
  public HTable createTable(byte[] tableName, byte[][] families)
  throws IOException {
    HTableDescriptor desc = new HTableDescriptor(tableName);
    for(byte[] family : families) {
      desc.addFamily(new HColumnDescriptor(family));
    }
    (new HBaseAdmin(getConfiguration())).createTable(desc);
    return new HTable(getConfiguration(), tableName);
  }

  /**
   * Create a table.
   * @param tableName
   * @param family
   * @param numVersions
   * @return An HTable instance for the created table.
   * @throws IOException
   */
  public HTable createTable(byte[] tableName, byte[] family, int numVersions)
  throws IOException {
    return createTable(tableName, new byte[][]{family}, numVersions);
  }

  /**
   * Create a table.
   * @param tableName
   * @param families
   * @param numVersions
   * @return An HTable instance for the created table.
   * @throws IOException
   */
  public HTable createTable(byte[] tableName, byte[][] families,
      int numVersions)
  throws IOException {
    HTableDescriptor desc = new HTableDescriptor(tableName);
    for (byte[] family : families) {
      HColumnDescriptor hcd = new HColumnDescriptor(family, numVersions,
          HColumnDescriptor.DEFAULT_COMPRESSION,
          HColumnDescriptor.DEFAULT_IN_MEMORY,
          HColumnDescriptor.DEFAULT_BLOCKCACHE,
          Integer.MAX_VALUE, HColumnDescriptor.DEFAULT_TTL,
          HColumnDescriptor.DEFAULT_BLOOMFILTER,
          HColumnDescriptor.DEFAULT_REPLICATION_SCOPE);
      desc.addFamily(hcd);
    }
    (new HBaseAdmin(getConfiguration())).createTable(desc);
    return new HTable(getConfiguration(), tableName);
  }

  /**
   * Create a table.
   * @param tableName
   * @param families
   * @param numVersions
   * @return An HTable instance for the created table.
   * @throws IOException
   */
  public HTable createTable(byte[] tableName, byte[][] families,
      int[] numVersions)
  throws IOException {
    HTableDescriptor desc = new HTableDescriptor(tableName);
    int i = 0;
    for (byte[] family : families) {
      HColumnDescriptor hcd = new HColumnDescriptor(family, numVersions[i],
          HColumnDescriptor.DEFAULT_COMPRESSION,
          HColumnDescriptor.DEFAULT_IN_MEMORY,
          HColumnDescriptor.DEFAULT_BLOCKCACHE,
          Integer.MAX_VALUE, HColumnDescriptor.DEFAULT_TTL,
          HColumnDescriptor.DEFAULT_BLOOMFILTER,
          HColumnDescriptor.DEFAULT_REPLICATION_SCOPE);
      desc.addFamily(hcd);
      i++;
    }
    (new HBaseAdmin(getConfiguration())).createTable(desc);
    return new HTable(getConfiguration(), tableName);
  }

  /**
   * Provide an existing table name to truncate
   * @param tableName existing table
   * @return HTable to that new table
   * @throws IOException
   */
  public HTable truncateTable(byte [] tableName) throws IOException {
    HTable table = new HTable(getConfiguration(), tableName);
    Scan scan = new Scan();
    ResultScanner resScan = table.getScanner(scan);
    for(Result res : resScan) {
      Delete del = new Delete(res.getRow());
      table.delete(del);
    }
    return table;
  }

  /**
   * Load table with rows from 'aaa' to 'zzz'.
   * @param t Table
   * @param f Family
   * @return Count of rows loaded.
   * @throws IOException
   */
  public int loadTable(final HTable t, final byte[] f) throws IOException {
    t.setAutoFlush(false);
    byte[] k = new byte[3];
    int rowCount = 0;
    for (byte b1 = 'a'; b1 <= 'z'; b1++) {
      for (byte b2 = 'a'; b2 <= 'z'; b2++) {
        for (byte b3 = 'a'; b3 <= 'z'; b3++) {
          k[0] = b1;
          k[1] = b2;
          k[2] = b3;
          Put put = new Put(k);
          put.add(f, null, k);
          t.put(put);
          rowCount++;
        }
      }
    }
    t.flushCommits();
    return rowCount;
  }

  /**
   * Return the number of rows in the given table.
   */
  public int countRows(final HTable table) throws IOException {
    Scan scan = new Scan();
    ResultScanner results = table.getScanner(scan);
    int count = 0;
    for (@SuppressWarnings("unused") Result res : results) {
      count++;
    }
    results.close();
    return count;
  }

  /**
   * Return an md5 digest of the entire contents of a table.
   */
  public String checksumRows(final HTable table) throws Exception {
    Scan scan = new Scan();
    ResultScanner results = table.getScanner(scan);
    MessageDigest digest = MessageDigest.getInstance("MD5");
    for (Result res : results) {
      digest.update(res.getRow());
    }
    results.close();
    return digest.toString();
  }

  /**
   * Creates many regions names "aaa" to "zzz".
   *
   * @param table  The table to use for the data.
   * @param columnFamily  The family to insert the data into.
   * @return count of regions created.
   * @throws IOException When creating the regions fails.
   */
  public int createMultiRegions(HTable table, byte[] columnFamily)
  throws IOException {
    return createMultiRegions(getConfiguration(), table, columnFamily);
  }

  /**
   * Creates many regions names "aaa" to "zzz".
   * @param c Configuration to use.
   * @param table  The table to use for the data.
   * @param columnFamily  The family to insert the data into.
   * @return count of regions created.
   * @throws IOException When creating the regions fails.
   */
  public int createMultiRegions(final Configuration c, final HTable table,
      final byte[] columnFamily)
  throws IOException {
    byte[][] KEYS = {
      HConstants.EMPTY_BYTE_ARRAY, Bytes.toBytes("bbb"),
      Bytes.toBytes("ccc"), Bytes.toBytes("ddd"), Bytes.toBytes("eee"),
      Bytes.toBytes("fff"), Bytes.toBytes("ggg"), Bytes.toBytes("hhh"),
      Bytes.toBytes("iii"), Bytes.toBytes("jjj"), Bytes.toBytes("kkk"),
      Bytes.toBytes("lll"), Bytes.toBytes("mmm"), Bytes.toBytes("nnn"),
      Bytes.toBytes("ooo"), Bytes.toBytes("ppp"), Bytes.toBytes("qqq"),
      Bytes.toBytes("rrr"), Bytes.toBytes("sss"), Bytes.toBytes("ttt"),
      Bytes.toBytes("uuu"), Bytes.toBytes("vvv"), Bytes.toBytes("www"),
      Bytes.toBytes("xxx"), Bytes.toBytes("yyy")
    };
    return createMultiRegions(c, table, columnFamily, KEYS);
  }

  public int createMultiRegions(final Configuration c, final HTable table,
      final byte[] columnFamily, byte [][] startKeys)
  throws IOException {
    Arrays.sort(startKeys, Bytes.BYTES_COMPARATOR);
    HTable meta = new HTable(c, HConstants.META_TABLE_NAME);
    HTableDescriptor htd = table.getTableDescriptor();
    if(!htd.hasFamily(columnFamily)) {
      HColumnDescriptor hcd = new HColumnDescriptor(columnFamily);
      htd.addFamily(hcd);
    }
    // remove empty region - this is tricky as the mini cluster during the test
    // setup already has the "<tablename>,,123456789" row with an empty start
    // and end key. Adding the custom regions below adds those blindly,
    // including the new start region from empty to "bbb". lg
    List<byte[]> rows = getMetaTableRows(htd.getName());
    // add custom ones
    int count = 0;
    for (int i = 0; i < startKeys.length; i++) {
      int j = (i + 1) % startKeys.length;
      HRegionInfo hri = new HRegionInfo(table.getTableDescriptor(),
        startKeys[i], startKeys[j]);
      Put put = new Put(hri.getRegionName());
      put.add(HConstants.CATALOG_FAMILY, HConstants.REGIONINFO_QUALIFIER,
        Writables.getBytes(hri));
      meta.put(put);
      LOG.info("createMultiRegions: inserted " + hri.toString());
      count++;
    }
    // see comment above, remove "old" (or previous) single region
    for (byte[] row : rows) {
      LOG.info("createMultiRegions: deleting meta row -> " +
        Bytes.toStringBinary(row));
      meta.delete(new Delete(row));
    }
    // flush cache of regions
    HConnection conn = table.getConnection();
    conn.clearRegionCache();
    return count;
  }

  /**
   * Returns all rows from the .META. table.
   *
   * @throws IOException When reading the rows fails.
   */
  public List<byte[]> getMetaTableRows() throws IOException {
    HTable t = new HTable(this.conf, HConstants.META_TABLE_NAME);
    List<byte[]> rows = new ArrayList<byte[]>();
    ResultScanner s = t.getScanner(new Scan());
    for (Result result : s) {
      LOG.info("getMetaTableRows: row -> " +
        Bytes.toStringBinary(result.getRow()));
      rows.add(result.getRow());
    }
    s.close();
    return rows;
  }

  /**
   * Returns all rows from the .META. table for a given user table
   *
   * @throws IOException When reading the rows fails.
   */
  public List<byte[]> getMetaTableRows(byte[] tableName) throws IOException {
    HTable t = new HTable(this.conf, HConstants.META_TABLE_NAME);
    List<byte[]> rows = new ArrayList<byte[]>();
    ResultScanner s = t.getScanner(new Scan());
    for (Result result : s) {
      HRegionInfo info = Writables.getHRegionInfo(
          result.getValue(HConstants.CATALOG_FAMILY, HConstants.REGIONINFO_QUALIFIER));
      HTableDescriptor desc = info.getTableDesc();
      if (Bytes.compareTo(desc.getName(), tableName) == 0) {
        LOG.info("getMetaTableRows: row -> " +
            Bytes.toStringBinary(result.getRow()));
        rows.add(result.getRow());
      }
    }
    s.close();
    return rows;
  }

  /**
   * Starts a <code>MiniMRCluster</code> with a default number of
   * <code>TaskTracker</code>'s.
   *
   * @throws IOException When starting the cluster fails.
   */
  public void startMiniMapReduceCluster() throws IOException {
    startMiniMapReduceCluster(2);
  }

  /**
   * Starts a <code>MiniMRCluster</code>.
   *
   * @param servers  The number of <code>TaskTracker</code>'s to start.
   * @throws IOException When starting the cluster fails.
   */
  public void startMiniMapReduceCluster(final int servers) throws IOException {
    LOG.info("Starting mini mapreduce cluster...");
    // These are needed for the new and improved Map/Reduce framework
    Configuration c = getConfiguration();
    System.setProperty("hadoop.log.dir", c.get("hadoop.log.dir"));
    c.set("mapred.output.dir", c.get("hadoop.tmp.dir"));
    mrCluster = new MiniMRCluster(servers,
      FileSystem.get(c).getUri().toString(), 1);
    LOG.info("Mini mapreduce cluster started");
    c.set("mapred.job.tracker",
        mrCluster.createJobConf().get("mapred.job.tracker"));
  }

  /**
   * Stops the previously started <code>MiniMRCluster</code>.
   */
  public void shutdownMiniMapReduceCluster() {
    LOG.info("Stopping mini mapreduce cluster...");
    if (mrCluster != null) {
      mrCluster.shutdown();
    }
    // Restore configuration to point to local jobtracker
    conf.set("mapred.job.tracker", "local");
    LOG.info("Mini mapreduce cluster stopped");
  }

  /**
   * Switches the logger for the given class to DEBUG level.
   *
   * @param clazz  The class for which to switch to debug logging.
   */
  public void enableDebug(Class<?> clazz) {
    Log l = LogFactory.getLog(clazz);
    if (l instanceof Log4JLogger) {
      ((Log4JLogger) l).getLogger().setLevel(org.apache.log4j.Level.DEBUG);
    } else if (l instanceof Jdk14Logger) {
      ((Jdk14Logger) l).getLogger().setLevel(java.util.logging.Level.ALL);
    }
  }

  /**
   * Expire the Master's session
   * @throws Exception
   */
  public void expireMasterSession() throws Exception {
    HMaster master = hbaseCluster.getMaster();
    expireSession(master.getZooKeeperWrapper());
  }

  /**
   * Expire a region server's session
   * @param index which RS
   * @throws Exception
   */
  public void expireRegionServerSession(int index) throws Exception {
    HRegionServer rs = hbaseCluster.getRegionServer(index);
    expireSession(rs.getZooKeeperWrapper());
  }

  public void expireSession(ZooKeeperWrapper nodeZK) throws Exception{
    ZooKeeperWrapper zkw =
        ZooKeeperWrapper.createInstance(conf,
            ZooKeeperWrapper.class.getName());
    zkw.registerListener(EmptyWatcher.instance);
    String quorumServers = zkw.getQuorumServers();
    int sessionTimeout = 5 * 1000; // 5 seconds

    byte[] password = nodeZK.getSessionPassword();
    long sessionID = nodeZK.getSessionID();

    ZooKeeper zk = new ZooKeeper(quorumServers,
        sessionTimeout, EmptyWatcher.instance, sessionID, password);
    zk.close();
    final long sleep = sessionTimeout * 5L;
    LOG.info("ZK Closed; sleeping=" + sleep);

    Thread.sleep(sleep);

    new HTable(conf, HConstants.META_TABLE_NAME);
  }

  /**
   * Get the HBase cluster.
   *
   * @return hbase cluster
   */
  public MiniHBaseCluster getHBaseCluster() {
    return hbaseCluster;
  }

  /**
   * Returns a HBaseAdmin instance.
   *
   * @return The HBaseAdmin instance.
   * @throws MasterNotRunningException
   */
  public HBaseAdmin getHBaseAdmin() throws MasterNotRunningException {
    if (hbaseAdmin == null) {
      hbaseAdmin = new HBaseAdmin(getConfiguration());
    }
    return hbaseAdmin;
  }

  /**
   * Closes the named region.
   *
   * @param regionName  The region to close.
   * @throws IOException
   */
  public void closeRegion(String regionName) throws IOException {
    closeRegion(Bytes.toBytes(regionName));
  }

  /**
   * Closes the named region.
   *
   * @param regionName  The region to close.
   * @throws IOException
   */
  public void closeRegion(byte[] regionName) throws IOException {
    HBaseAdmin admin = getHBaseAdmin();
    admin.closeRegion(regionName, (Object[]) null);
  }

  /**
   * Closes the region containing the given row.
   *
   * @param row  The row to find the containing region.
   * @param table  The table to find the region.
   * @throws IOException
   */
  public void closeRegionByRow(String row, HTable table) throws IOException {
    closeRegionByRow(Bytes.toBytes(row), table);
  }

  /**
   * Closes the region containing the given row.
   *
   * @param row  The row to find the containing region.
   * @param table  The table to find the region.
   * @throws IOException
   */
  public void closeRegionByRow(byte[] row, HTable table) throws IOException {
    HRegionLocation hrl = table.getRegionLocation(row);
    closeRegion(hrl.getRegionInfo().getRegionName());
  }

  public MiniZooKeeperCluster getZkCluster() {
    return zkCluster;
  }

  public void setZkCluster(MiniZooKeeperCluster zkCluster) {
    this.zkCluster = zkCluster;
  }

  public MiniDFSCluster getDFSCluster() {
    return dfsCluster;
  }

  public FileSystem getTestFileSystem() throws IOException {
    return FileSystem.get(conf);
  }

  public void cleanupTestDir() throws IOException {
    getTestDir().getFileSystem(conf).delete(getTestDir(), true);
  }

  public void waitTableAvailable(byte[] table, long timeoutMillis)
  throws InterruptedException, IOException {
    HBaseAdmin admin = new HBaseAdmin(conf);
    long startWait = System.currentTimeMillis();
    while (!admin.isTableAvailable(table)) {
      assertTrue("Timed out waiting for table " + Bytes.toStringBinary(table),
          System.currentTimeMillis() - startWait < timeoutMillis);
      Thread.sleep(500);
    }
  }

  /**
   * Make sure that at least the specified number of region servers
   * are running
   * @param num minimum number of region servers that should be running
   * @throws IOException
   */
  public void ensureSomeRegionServersAvailable(final int num)
      throws IOException {
    if (this.getHBaseCluster().getLiveRegionServerThreads().size() < num) {
      // Need at least "num" servers.
      LOG.info("Started new server=" +
        this.getHBaseCluster().startRegionServer());

    }
  }

  /**
   * This method clones the passed <code>c</code> configuration setting a new
   * user into the clone.  Use it getting new instances of FileSystem.  Only
   * works for DistributedFileSystem.
   * @param c Initial configuration
   * @param differentiatingSuffix Suffix to differentiate this user from others.
   * @return A new configuration instance with a different user set into it.
   * @throws IOException
   */
  public static Configuration setDifferentUser(final Configuration c,
    final String differentiatingSuffix)
  throws IOException {
    FileSystem currentfs = FileSystem.get(c);
    Preconditions.checkArgument(currentfs instanceof DistributedFileSystem);
    // Else distributed filesystem.  Make a new instance per daemon.  Below
    // code is taken from the AppendTestUtil over in hdfs.
    Configuration c2 = new Configuration(c);
    String username = UserGroupInformation.getCurrentUGI().getUserName() +
      differentiatingSuffix;
    UnixUserGroupInformation.saveToConf(c2,
      UnixUserGroupInformation.UGI_PROPERTY_NAME,
      new UnixUserGroupInformation(username, new String[]{"supergroup"}));
    return c2;
  }

  /**
   * Set soft and hard limits in namenode.
   * You'll get a NPE if you call before you've started a minidfscluster.
   * @param soft Soft limit
   * @param hard Hard limit
   * @throws NoSuchFieldException
   * @throws SecurityException
   * @throws IllegalAccessException
   * @throws IllegalArgumentException
   */
  public void setNameNodeNameSystemLeasePeriod(final int soft, final int hard)
  throws SecurityException, NoSuchFieldException, IllegalArgumentException, IllegalAccessException {
    // TODO: If 0.20 hadoop do one thing, if 0.21 hadoop do another.
    // Not available in 0.20 hdfs.  Use reflection to make it happen.

    // private NameNode nameNode;
    Field field = this.dfsCluster.getClass().getDeclaredField("nameNode");
    field.setAccessible(true);
    NameNode nn = (NameNode)field.get(this.dfsCluster);
    nn.namesystem.leaseManager.setLeasePeriod(100, 50000);
  }

  /**
   * Set maxRecoveryErrorCount in DFSClient.  In 0.20 pre-append its hard-coded to 5 and
   * makes tests linger.  Here is the exception you'll see:
   * <pre>
   * 2010-06-15 11:52:28,511 WARN  [DataStreamer for file /hbase/.logs/hlog.1276627923013 block blk_928005470262850423_1021] hdfs.DFSClient$DFSOutputStream(2657): Error Recovery for block blk_928005470262850423_1021 failed  because recovery from primary datanode 127.0.0.1:53683 failed 4 times.  Pipeline was 127.0.0.1:53687, 127.0.0.1:53683. Will retry...
   * </pre>
   * @param stream A DFSClient.DFSOutputStream.
   * @param max
   * @throws NoSuchFieldException
   * @throws SecurityException
   * @throws IllegalAccessException
   * @throws IllegalArgumentException
   */
  public static void setMaxRecoveryErrorCount(final OutputStream stream,
      final int max) {
    try {
      Class<?> [] clazzes = DFSClient.class.getDeclaredClasses();
      for (Class<?> clazz: clazzes) {
        String className = clazz.getSimpleName();
        if (className.equals("DFSOutputStream")) {
          if (clazz.isInstance(stream)) {
            Field maxRecoveryErrorCountField =
              stream.getClass().getDeclaredField("maxRecoveryErrorCount");
            maxRecoveryErrorCountField.setAccessible(true);
            maxRecoveryErrorCountField.setInt(stream, max);
            break;
          }
        }
      }
    } catch (Exception e) {
      LOG.info("Could not set max recovery field", e);
    }
  }


  /**
   * Wait until <code>countOfRegion</code> in .META. have a non-empty
   * info:server.  This means all regions have been deployed, master has been
   * informed and updated .META. with the regions deployed server.
   * @param conf Configuration
   * @param countOfRegions How many regions in .META.
   * @throws IOException
   */
  public void waitUntilAllRegionsAssigned(final int countOfRegions)
  throws IOException {
    HTable meta = new HTable(getConfiguration(), HConstants.META_TABLE_NAME);
    while (true) {
      int rows = 0;
      Scan scan = new Scan();
      scan.addColumn(HConstants.CATALOG_FAMILY, HConstants.SERVER_QUALIFIER);
      ResultScanner s = meta.getScanner(scan);
      for (Result r = null; (r = s.next()) != null;) {
        byte [] b =
          r.getValue(HConstants.CATALOG_FAMILY, HConstants.SERVER_QUALIFIER);
        if (b == null || b.length <= 0) break;
        rows++;
      }
      s.close();
      // If I get to here and all rows have a Server, then all have been assigned.
      if (rows == countOfRegions) break;
      LOG.info("Found=" + rows);
      Threads.sleep(1000);
    }
  }

  /**
<<<<<<< HEAD
   * Create a single region instance for a table.
   *
   * @param tableName
   * @param rootDir hbase testing root directory
   * @param families column families of the table
   * @return HRegion instance
   * @throws IOException
   */
  public HRegion createHRegion(final byte [] tableName, final Path rootDir,
    byte [] ... families) throws IOException{
      HTableDescriptor htd = new HTableDescriptor(tableName);
      for(byte [] family : families) {
        htd.addFamily(new HColumnDescriptor(family));
      }
      HRegionInfo info = new HRegionInfo(htd, null, null, false);
      return HRegion.createHRegion(info, rootDir, conf);
  }

  /**
   * Open a closed region, e.g. regions after split
   *
   * @param closedRegion region to be opened
   * @return The opened region
   * @throws IOException
   */
  public HRegion openClosedRegion(final HRegion closedRegion)
  throws IOException {
    HRegion r = new HRegion(closedRegion.getTableDir(), closedRegion.getLog(),
        closedRegion.getFilesystem(), closedRegion.getConf(),
        closedRegion.getRegionInfo(), null);
    r.initialize();
    return r;
=======
   * Do a small get/scan against one store. This is required because store
   * has no actual methods of querying itself, and relies on StoreScanner.
   */
  public static List<KeyValue> getFromStoreFile(Store store,
                                                Get get) throws IOException {
    ReadWriteConsistencyControl.resetThreadReadPoint();
    Scan scan = new Scan(get);
    InternalScanner scanner = (InternalScanner) store.getScanner(scan,
        scan.getFamilyMap().get(store.getFamily().getName()));

    List<KeyValue> result = new ArrayList<KeyValue>();
    scanner.next(result);
    if (!result.isEmpty()) {
      // verify that we are on the row we want:
      KeyValue kv = result.get(0);
      if (!Bytes.equals(kv.getRow(), get.getRow())) {
        result.clear();
      }
    }
    return result;
  }

  /**
   * Do a small get/scan against one store. This is required because store
   * has no actual methods of querying itself, and relies on StoreScanner.
   */
  public static List<KeyValue> getFromStoreFile(Store store,
                                                byte [] row,
                                                NavigableSet<byte[]> columns
                                                ) throws IOException {
    Get get = new Get(row);
    Map<byte[], NavigableSet<byte[]>> s = get.getFamilyMap();
    s.put(store.getFamily().getName(), columns);

    return getFromStoreFile(store,get);
>>>>>>> 85058847
  }
}<|MERGE_RESOLUTION|>--- conflicted
+++ resolved
@@ -972,7 +972,6 @@
   }
 
   /**
-<<<<<<< HEAD
    * Create a single region instance for a table.
    *
    * @param tableName
@@ -1005,7 +1004,10 @@
         closedRegion.getRegionInfo(), null);
     r.initialize();
     return r;
-=======
+  }
+}
+
+  /**
    * Do a small get/scan against one store. This is required because store
    * has no actual methods of querying itself, and relies on StoreScanner.
    */
@@ -1041,6 +1043,5 @@
     s.put(store.getFamily().getName(), columns);
 
     return getFromStoreFile(store,get);
->>>>>>> 85058847
   }
 }