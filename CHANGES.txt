--- conflicted
+++ resolved
@@ -782,10 +782,6 @@
    HBASE-2786  TestHLog.testSplit hangs (Nicolas Spiegelberg via JD)
    HBASE-2790  Purge apache-forrest from TRUNK
    HBASE-2793  Add ability to extract a specified list of versions of a column 
-<<<<<<< HEAD
-   	       in a single roundtrip (Kannan via Ryan)
-   HBASE-2792  Create a better way to chain log cleaners
-=======
                in a single roundtrip (Kannan via Ryan)
    HBASE-2828  HTable unnecessarily coupled with HMaster
                (Nicolas Spiegelberg via Stack)
@@ -814,7 +810,6 @@
                (Benoît Sigoure via Stack)
    HBASE-2879  Offer ZK CLI outside of HBase Shell
                (Nicolas Spiegelberg via Stack)
->>>>>>> 85058847
 
   NEW FEATURES
    HBASE-1961  HBase EC2 scripts
